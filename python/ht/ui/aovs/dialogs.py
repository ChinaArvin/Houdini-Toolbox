"""This module contains custom dialogs for creating and editing AOVs and
AOVGroups.

"""

# =============================================================================
# IMPORTS
# =============================================================================

# Python Imports
import os
import re
from PySide2 import QtCore, QtGui, QtWidgets

# Houdini Toolbox Imports
from ht.sohohooks.aovs import constants as consts
from ht.sohohooks.aovs import manager
from ht.sohohooks.aovs.aov import AOV, AOVGroup, IntrinsicAOVGroup
from ht.ui.aovs import uidata, utils, widgets
from ht.ui import widgets as ht_widgets

# Houdini Imports
import hou


# =============================================================================
# CLASSES
# =============================================================================


# Create/Edit Dialogs

class _BaseHoudiniStyleDialog(QtWidgets.QDialog):
    """Base dialog for Houdini related dialogs.  Automatically sets the Houdini
    Qt stylesheet and custom sheets.

    """

    def __init__(self, parent=None):
        super(_BaseHoudiniStyleDialog, self).__init__(parent)

        self.setProperty("houdiniStyle", True)

        self.setStyleSheet(
            uidata.TOOLTIP_STYLE
        )


class _BaseAOVDialog(_BaseHoudiniStyleDialog):
    """Base dialog for creating and editing AOVs."""

    valid_input_signal = QtCore.Signal(bool)

    def __init__(self, parent=None):
        super(_BaseAOVDialog, self).__init__(parent)

        # UI elements are valid.
        self._variable_valid = False
        self._file_valid = False

        layout = QtWidgets.QVBoxLayout()
        self.setLayout(layout)

        # ---------------------------------------------------------------------

        help_layout = QtWidgets.QHBoxLayout()
        layout.addLayout(help_layout)

        help_layout.addStretch(1)

        help_layout.addWidget(widgets.HelpButton("aov_dialog"))

        # ---------------------------------------------------------------------

        self.variable_name = ht_widgets.StringInputWidget("VEX Variable")

        layout.addWidget(self.variable_name)

        # ---------------------------------------------------------------------

        vex_type_box = ht_widgets.DefaultComboBox()

        for i, entry in enumerate(uidata.VEXTYPE_MENU_ITEMS):
            icon = utils.get_icon_for_vex_type(entry[0])

            vex_type_box.addItem(
                icon,
                entry[1],
                entry[0]
            )

        vex_type_box.set_and_assume_default(1)

        self.vex_type = ht_widgets.InputMenuWidget(vex_type_box, "VEX Type")

        layout.addWidget(self.vex_type)

        # ---------------------------------------------------------------------

        self.channel_name = ht_widgets.StringInputWidget("Channel Name")

        layout.addWidget(self.channel_name)

        # ---------------------------------------------------------------------

        quantize_menu = ht_widgets.DefaultComboBox()

        for entry in uidata.QUANTIZE_MENU_ITEMS:
            quantize_menu.addItem(entry[1], entry[0])

        quantize_menu.set_and_assume_default(2)

        self.quantize = ht_widgets.InputMenuWidget(quantize_menu, "Quantize")
        layout.addWidget(self.quantize)

        # ---------------------------------------------------------------------

        sfilter_menu = ht_widgets.DefaultComboBox()

        # sfilter_menu = hou.qt.ComboBox()  # widgets.ComboBox()

        for entry in uidata.SFILTER_MENU_ITEMS:
            sfilter_menu.addItem(entry[1], entry[0])

        self.sfilter = ht_widgets.InputMenuWidget(sfilter_menu, "Sample Filter")
        layout.addWidget(self.sfilter)

        # ---------------------------------------------------------------------

        pfilter_menu = ht_widgets.MenuField(
            uidata.PFILTER_MENU_ITEMS
        )

        self.pfilter = ht_widgets.InputMenuFieldWidget(pfilter_menu, "Pixel Filter")
        layout.addWidget(self.pfilter)

        # ---------------------------------------------------------------------

        layout.addWidget(ht_widgets.EmptySeparator())

        # ---------------------------------------------------------------------

        self.exclude_from_dcm = ht_widgets.InputToggleWidget("Exclude from DCM")
        layout.addWidget(self.exclude_from_dcm)

        # ---------------------------------------------------------------------

        layout.addWidget(ht_widgets.EmptySeparator())

        # ---------------------------------------------------------------------

        self.componentexport = ht_widgets.InputToggleWidget("Export variable for each component")
        layout.addWidget(self.componentexport)

        # ---------------------------------------------------------------------

        component_mode_menu = ht_widgets.DefaultComboBox()

        component_mode_menu.addItem("From ROP", "rop")
        component_mode_menu.addItem("In AOV", "aov")

        self.component_mode = ht_widgets.InputMenuWidget(component_mode_menu, "Set Components")
        layout.addWidget(self.component_mode)

        self.component_mode.setDisabled(True)

        # ---------------------------------------------------------------------

        self.componentexport.state_changed.connect(self.enable_component_mode)
        self.component_mode.current_index_changed.connect(self.enable_components)

        self.components = ht_widgets.StringInputWidget(
            "Export Components",
            "diffuse reflect coat refract volume sss"
        )

        self.components.setDisabled(True)

        layout.addWidget(self.components)

        # ---------------------------------------------------------------------
        layout.addWidget(ht_widgets.EmptySeparator())

        # ---------------------------------------------------------------------

        lightexport_menu = ht_widgets.DefaultComboBox()

        for entry in uidata.LIGHTEXPORT_MENU_ITEMS:
            lightexport_menu.addItem(entry[1], entry[0])

        self.lightexport = ht_widgets.InputMenuWidget(lightexport_menu, "Light Exports")
        layout.addWidget(self.lightexport)

        self.lightexport.current_index_changed.connect(self.enable_exports)

        # ---------------------------------------------------------------------

        self.light_mask = ht_widgets.StringInputWidget("Light Mask", "*")

        layout.addWidget(self.light_mask)

        self.light_mask.setDisabled(True)

        # ---------------------------------------------------------------------

        self.light_select = ht_widgets.StringInputWidget("Light Selection", "*")
        layout.addWidget(self.light_select)

        self.light_select.setDisabled(True)

        # ---------------------------------------------------------------------

        layout.addWidget(ht_widgets.EmptySeparator())

        # ---------------------------------------------------------------------

        self.priority = ht_widgets.InputSpinboxWidget("Priority", min_value=-1, default_value=-1)
        self.priority.set_value(-1)

        layout.addWidget(self.priority)

        # ---------------------------------------------------------------------

        items = []

        for group in manager.MANAGER.groups.values():
            if not isinstance(group, IntrinsicAOVGroup):
                continue

            group_name = group.name.lstrip("i:")

            items.append((group_name, group_name))

        intrinsic_menu = ht_widgets.MenuField(items, mode=ht_widgets.MenuFieldMode.Toggle)

        self.intrinsics = ht_widgets.InputMenuFieldWidget(intrinsic_menu, "Intrinsics")

        layout.addWidget(self.intrinsics)

        # ---------------------------------------------------------------------

        layout.addWidget(ht_widgets.EmptySeparator())

        # ---------------------------------------------------------------------

        self.comment = ht_widgets.StringInputWidget("Comment")

        layout.addWidget(self.comment)

        # ---------------------------------------------------------------------

        layout.addWidget(ht_widgets.EmptySeparator())

        # ---------------------------------------------------------------------

        self.source_widget = widgets.SourceChooserFieldWidget()
        layout.addWidget(self.source_widget)

        # ---------------------------------------------------------------------

        self.status_widget = ht_widgets.StatusMessageWidget()
        layout.addWidget(self.status_widget)

        # ---------------------------------------------------------------------

        self.button_box = QtWidgets.QDialogButtonBox(
            QtWidgets.QDialogButtonBox.Ok | QtWidgets.QDialogButtonBox.Cancel
        )
        layout.addWidget(self.button_box)

        self.button_box.accepted.connect(self.accept)
        self.button_box.rejected.connect(self.reject)

        self.valid_input_signal.connect(self.enable_creation)

        # ---------------------------------------------------------------------

        self.setMinimumWidth(450)

    # -------------------------------------------------------------------------
    # NON-PUBLIC METHODS
    # -------------------------------------------------------------------------

    def _additional_aov_variable_validation(self, variable_name):
        """Perform additional validation against a variable name."""
        pass

    # -------------------------------------------------------------------------
    # METHODS
    # -------------------------------------------------------------------------

    def build_aov_data_from_ui(self):
        """Set AOV data from UI values."""
        aov_data = {}

        channel_name = self.channel_name.text()

        aov_data[consts.CHANNEL_KEY] = channel_name

        # ---------------------------------------------------------------------

        quantize = self.quantize_box.itemData(self.quantize_box.currentIndex())

        aov_data[consts.QUANTIZE_KEY] = None

        if not utils.is_value_default(quantize, "quantize"):
            aov_data[consts.QUANTIZE_KEY] = quantize

        # ---------------------------------------------------------------------

        sfilter = self.sfilter_box.itemData(self.sfilter_box.currentIndex())

        aov_data[consts.SFILTER_KEY] = None

        if not utils.is_value_default(sfilter, "sfilter"):
            aov_data[consts.SFILTER_KEY] = sfilter

        # ---------------------------------------------------------------------

        pfilter = self.pfilter_widget.value()

        if not utils.is_value_default(pfilter, "pfilter"):
            aov_data[consts.PFILTER_KEY] = pfilter

        else:
            aov_data[consts.PFILTER_KEY] = None

        # ---------------------------------------------------------------------

        if self.exclude_from_dcm.isChecked():
            aov_data[consts.EXCLUDE_DCM_KEY] = True

        # ---------------------------------------------------------------------

        if self.componentexport.isChecked():
            aov_data[consts.COMPONENTEXPORT_KEY] = True
            aov_data[consts.COMPONENTS_KEY] = self.components.text().split()

        # ---------------------------------------------------------------------

        lightexport = self.lightexport.itemData(self.lightexport.currentIndex())

        if lightexport:
            aov_data[consts.LIGHTEXPORT_KEY] = lightexport

            if lightexport != consts.LIGHTEXPORT_PER_CATEGORY_KEY:
                aov_data[consts.LIGHTEXPORT_SCOPE_KEY] = self.light_mask.text()
                aov_data[consts.LIGHTEXPORT_SELECT_KEY] = self.light_select.text()

        # ---------------------------------------------------------------------

        priority = self.priority.value()

        if not utils.is_value_default(priority, "priority"):
            aov_data[consts.PRIORITY_KEY] = priority

        # ---------------------------------------------------------------------

        intrinsics = self.intrinsics.text()

        aov_data[consts.INTRINSICS_KEY] = intrinsics.replace(',', ' ').split()

        # ---------------------------------------------------------------------

        comment = self.comment.text()

        aov_data[consts.COMMENT_KEY] = comment

        # ---------------------------------------------------------------------

        # aov_data[consts.PATH_KEY] = os.path.expandvars(self.source_widget.get_path())

        # ---------------------------------------------------------------------

        return aov_data

    # -------------------------------------------------------------------------

    def enable_component_mode(self, enable):
        """Enable the Export Components field."""
        self.component_mode.setEnabled(enable)

        if not enable:
            self.components.setDisabled(True)

        else:
            if self.component_mode.menu_widget.currentIndex() == 1:
                self.components.setDisabled(False)

    def enable_components(self, value):
        """Enable the components list."""
        self.components.setDisabled(value != 1)
        # if value == 1:
        #     self.components.setDisabled(False)
        # else:
        #     self.components.setDisabled(True)

    def enable_creation(self, enable):
        """Enable the Ok button."""
        self.button_box.button(QtWidgets.QDialogButtonBox.Ok).setEnabled(enable)

    def enable_exports(self, value):
        """Enable the Light Mask and Light Selection fields."""
        # Current index must be 2 or 3 to enable the fields.
        enable = value in (2, 3)

        # self.light_mask_label.setEnabled(enable)
        self.light_mask.setEnabled(enable)

        # self.light_select_label.setEnabled(enable)
        self.light_select.setEnabled(enable)

    def initialize_from_aov(self, aov):
        """Initialize the dialog from an AOV."""

        self.variable_name.set_value(aov.variable)

        # self.vex_type.menu_widget.setCurrentIndex(utils.get_vextype_menu_index(aov.vextype))
        self.vex_type.set_and_assume_default(utils.get_vextype_menu_index(aov.vextype))

        if aov.channel:
            self.channel_name.set_and_assume_default(aov.channel)

        if aov.quantize is not None:
            self.quantize.set_and_assume_default(utils.get_quantize_menu_index(aov.quantize))
            # self.quantize_box.setCurrentIndex(utils.get_quantize_menu_index(aov.quantize))

        if aov.sfilter is not None:
            self.sfilter.set_and_assume_default(utils.get_sfilter_menu_index(aov.sfilter))
            # self.sfilter_box.setCurrentIndex(utils.get_sfilter_menu_index(aov.sfilter))

        if aov.pfilter:
            # self.pfilter_widget.set(aov.pfilter)
            self.pfilter.set_and_assume_default(aov.pfilter)

        if aov.exclude_from_dcm is not None:
            # self.exclude_from_dcm.setChecked(aov.exclude_from_dcm)
            self.exclude_from_dcm.set_and_assume_default(aov.exclude_from_dcm)

        if aov.componentexport:
            # self.componentexport.setChecked(True)
            self.componentexport.set_and_assume_default(True)

            if aov.components:
                self.components.set_and_assume_default(" ".join(aov.components))

        if aov.lightexport is not None:
            # self.lightexport.setCurrentIndex(utils.get_light_export_menu_index(aov.lightexport))
            self.lightexport.set_and_assume_default(utils.get_light_export_menu_index(aov.lightexport))

            self.light_mask.set_and_assume_default(aov.lightexport_scope)
            self.light_select.set_and_assume_default(aov.lightexport_select)

        if aov.priority != -1:
            self.priority.set_and_assume_default(aov.priority)

        if aov.intrinsics:
            self.intrinsics.set_and_assume_default(", ".join(aov.intrinsics))

        if aov.comment:
            self.comment.set_and_assume_default(aov.comment)

        self.source_widget.base_widget.chooser.init_from_source(aov.source)
        # self.source_widget.set_and_assume_default(aov.source)
        # self.source_widget.set_and_assume_default()

    # -------------------------------------------------------------------------

    def validate_all_values(self):
        """Check all the values are valid."""
        valid = True

        if not self._variable_valid:
            valid = False

        if not self._file_valid:
            valid = False

        self.valid_input_signal.emit(valid)

    # -------------------------------------------------------------------------

    def validate_filepath(self):
        """Check that the file path is valid."""
        self.status_widget.clear(1)

        # path = self.source_widget.get_path()
        #
        # self._file_valid = utils.is_file_path_valid(path)
        #
        # if not self._file_valid:
        #     self.status_widget.add_error(1, "Invalid file path")

        self.validate_all_values()

    # -------------------------------------------------------------------------

    def validate_variable_name(self):
        """Check that the variable name is valid."""
        self.status_widget.clear(0)

        self._variable_valid = True

        variable_name = self.variable_name.value()

        # Only allow letters, numbers and underscores.
        result = re.match("^\\w+$", variable_name)

        if result is None:
            self._variable_valid = False
            self.status_widget.add_error(0, "Invalid variable name")

        else:
            self._additional_aov_variable_validation(variable_name)

        self.validate_all_values()


class NewAOVDialog(_BaseAOVDialog):
    """Dialog for creating a new AOV."""

    new_aov_signal = QtCore.Signal(AOV)

    def __init__(self, parent=None):
        super(NewAOVDialog, self).__init__(parent)

        # self.variable_name.setFocus()
        # self.variable_name.valueChanged.connect(self.validate_variable_name)

        # self.vex_type.menu_widget.set_and_assume_default(1)

        self.priority.value_changed.connect(self.validate_variable_name)

        # self.source_widget.field.textChanged.connect(self.validate_filepath)

        self.status_widget.add_info(0, "Enter a variable name")
        self.status_widget.add_info(1, "Choose a file")

        self.enable_creation(False)

        self.setWindowTitle("Create AOV")

    # -------------------------------------------------------------------------
    # NON-PUBLIC METHODS
    # -------------------------------------------------------------------------

    def _additional_aov_variable_validation(self, variable_name):
        """Perform additional validation against a variable name."""
        if variable_name in manager.MANAGER.aovs:
            aov = manager.MANAGER.aovs[variable_name]

            priority = self.priority.value()

            if priority > aov.priority:
                msg = "This definition will have priority for {}".format(
                    variable_name,
                )

                self.status_widget.add_info(0, msg)

            else:
                msg = "Variable {} already exists with priority {}".format(
                    variable_name,
                    aov.priority
                )

                self.status_widget.add_warning(0, msg)

    # -------------------------------------------------------------------------
    # METHODS
    # -------------------------------------------------------------------------

    def accept(self):
        """Accept the operation."""
        aov_data = self.build_aov_data_from_ui()

        aov_data["variable"] = self.variable_name.value()
        aov_data["vextype"] = self.type_box.itemData(self.type_box.currentIndex())

        aov = AOV(aov_data)

        # Open file for writing.
        aov_file = manager.AOVFile(aov.path)

#        if aov_file.exists:
#                if aov_file.containsAOV(new_aov):

#                    existing_aov = aov_file.aovs[aov_file.aovs.index(new_aov)]

#                    choice = hou.ui.displayMessage(
#                        "{} already exists in file, overwrite?".format(new_aov.variable),
#                        buttons=("Cancel", "OK"),
#                        severity=hou.severityType.Warning,
#                        details=str(existing_aov.as_data()),
#                        details_expanded=True,
#                    )
#
#                    if choice == 0:
#                        return

#                    aov_file.replace_aov(new_aov)

#                else:
#                    aov_file.add_aov(new_aov)

#            else:
#                aov_file.add_aov(new_aov)

        aov_file.add_aov(aov)

        aov_file.write_to_file()

        self.new_aov_signal.emit(aov)

        return super(NewAOVDialog, self).accept()


class EditAOVDialog(_BaseAOVDialog):
    """Dialog for editing an AOV."""

    aov_updated_signal = QtCore.Signal(AOV)

    def __init__(self, aov, parent=None):
        super(EditAOVDialog, self).__init__(parent)

        self.variable_name.setEnabled(False)

        self.vex_type.setEnabled(False)

        self.source_widget.setEnabled(False)

        self.enable_creation(True)

        self.button_box.addButton(QtWidgets.QDialogButtonBox.Reset)

        reset_button = self.button_box.button(QtWidgets.QDialogButtonBox.Reset)
        reset_button.clicked.connect(self.reset)

        # -------------------------------------------------------------------------

        self._aov = aov

        self.initialize_from_aov()

        self.setWindowTitle("Edit AOV")

    # -------------------------------------------------------------------------
    # PROPERTIES
    # -------------------------------------------------------------------------

    @property
    def aov(self):
        """The AOV being edited."""
        return self._aov

    # -------------------------------------------------------------------------
    # METHODS
    # -------------------------------------------------------------------------

    def accept(self):
        """Accept the operation."""
        aov_data = self.build_aov_data_from_ui()

        self.aov._updateData(aov_data)

        # Open file for writing.
        aov_file = manager.AOVFile(self.aov.path)
        aov_file.replace_aov(self.aov)
        aov_file.write_to_file()

        self.aov_updated_signal.emit(self.aov)

        return super(EditAOVDialog, self).accept()

    def initialize_from_aov(self):  # pylint: disable=arguments-differ
        """Initialize the dialog from its AOV."""
        super(EditAOVDialog, self).initialize_from_aov(self.aov)

    def reset(self):
        """Reset any changes made."""
        self.initialize_from_aov()


class _BaseGroupDialog(_BaseHoudiniStyleDialog):
    """Base dialog for creating and editing groups of AOVs."""

    valid_input_signal = QtCore.Signal(bool)

    def __init__(self, parent=None):
        super(_BaseGroupDialog, self).__init__(parent)

        self._group_name_valid = False
        self._file_valid = False
        self._aovs_valid = False

        # Initialize UI

        layout = QtWidgets.QVBoxLayout()
        self.setLayout(layout)

        # ---------------------------------------------------------------------

        help_layout = QtWidgets.QHBoxLayout()
        layout.addLayout(help_layout)

        help_layout.addStretch(1)

        help_layout.addWidget(widgets.HelpButton("group_dialog"))

        # ---------------------------------------------------------------------

        grid_layout = QtWidgets.QGridLayout()
        layout.addLayout(grid_layout)

        # ---------------------------------------------------------------------

        grid_layout.addWidget(QtWidgets.QLabel("Group Name"), 1, 0)

        self.group_name = QtWidgets.QLineEdit()
        grid_layout.addWidget(self.group_name, 1, 1)

        self.group_name.textChanged.connect(self.validate_group_name)

        self.group_name.setFocus()

        # ---------------------------------------------------------------------

        grid_layout.addWidget(QtWidgets.QLabel("Source"), 2, 0)
<<<<<<< HEAD

        self.source_widget = widgets.SourceChooserWidget()
        grid_layout.addWidget(self.source_widget, 2, 1)

=======
>>>>>>> 36eb2012

        self.source_widget = widgets.SourceChooserWidget()
        grid_layout.addWidget(self.source_widget, 2, 1)

        # ---------------------------------------------------------------------

        grid_layout.addWidget(QtWidgets.QLabel("Comment"), 3, 0)

        self.comment = QtWidgets.QLineEdit()
        grid_layout.addWidget(self.comment, 3, 1)

        self.comment.setToolTip(
            "Optional comment, eg. 'This group is for X'."
        )

        # ---------------------------------------------------------------------

        grid_layout.addWidget(QtWidgets.QLabel("Priority"), 4, 0)

        self.priority = QtWidgets.QSpinBox()
        grid_layout.addWidget(self.priority, 4, 1)

        self.priority.setMinimum(-1)
        self.priority.setValue(-1)

        # ---------------------------------------------------------------------

        self.aov_list = widgets.NewGroupAOVListWidget(self)
        layout.addWidget(self.aov_list)

        # Signal triggered when check boxes are toggled.
        self.aov_list.model().sourceModel().dataChanged.connect(self.validate_aovs)

        # ---------------------------------------------------------------------

        self.filter = widgets.FilterWidget()
        layout.addWidget(self.filter)

        self.filter.field.textChanged.connect(
            self.aov_list.proxy_model.setFilterWildcard
        )

        # ---------------------------------------------------------------------

        self.status_widget = ht_widgets.StatusMessageWidget()
        layout.addWidget(self.status_widget)

        # ---------------------------------------------------------------------

        self.button_box = QtWidgets.QDialogButtonBox(
            QtWidgets.QDialogButtonBox.Ok | QtWidgets.QDialogButtonBox.Cancel
        )

        layout.addWidget(self.button_box)

        self.button_box.accepted.connect(self.accept)
        self.button_box.rejected.connect(self.reject)

        # --------------------------------------------------------------------

        self.resize(450, 475)
        self.setMinimumWidth(450)

        self.valid_input_signal.connect(self.enable_creation)

    # -------------------------------------------------------------------------
    # NON-PUBLIC METHODS
    # -------------------------------------------------------------------------

    def _additional_group_name_validation(self, group_name):
        """Perform additional validation against a group name."""
        pass

    # -------------------------------------------------------------------------
    # METHODS
    # -------------------------------------------------------------------------

    def build_group_from_ui(self, group):
        """Set group information from UI values."""
        comment = str(self.comment.text())

        group.comment = comment

        priority = self.priority.value()

        if priority > -1:
            group.priority = priority

        # Find the AOVs to be in this group.
        aovs = self.aov_list.get_selected_aovs()

        group.aovs.extend(aovs)

    def enable_creation(self, enable):
        """Enable the Ok button."""
        self.button_box.button(QtWidgets.QDialogButtonBox.Ok).setEnabled(enable)

    def set_selected_aovs(self, aovs):
        """Set a list of AOVs to be selected."""
        source_model = self.aov_list.model().sourceModel()

        source_model.beginResetModel()

        source_model.uncheck_all()

        for aov in aovs:
            try:
                row = source_model.aovs.index(aov)

            except ValueError:
                continue

            source_model.checked[row] = True

        source_model.endResetModel()

        self.validate_aovs()

    def validate_aovs(self):
        """Check that one or more AOVs is selected."""
        self.status_widget.clear(2)

        num_checked = len(self.aov_list.get_selected_aovs())

        self._aovs_valid = num_checked > 0

        if not self._aovs_valid:
            self.status_widget.add_error(2, "No AOVs selected")

        self.validate_all_values()

    def validate_all_values(self):
        """Check all values are valid."""
        valid = True

        if not self._group_name_valid:
            valid = False

        if not self._file_valid:
            valid = False

        if not self._aovs_valid:
            valid = False

        self.valid_input_signal.emit(valid)

    def validate_filepath(self):
        """Check that the file path is valid."""
        self.status_widget.clear(1)

        path = self.source_widget.get_path()
        self._file_valid = utils.is_file_path_valid (path)

        if not self._file_valid:
            self.status_widget.add_error(1, "Invalid file path")

        self.validate_all_values()

    def validate_group_name(self):
        """Check that the group name is valid."""
        self.status_widget.clear(0)

        self._group_name_valid = True

        group_name = self.group_name.text()

        # Only allow letters, numbers and underscores.
        result = re.match("^\\w+$", group_name)

        if result is None:
            self._group_name_valid = False
            self.status_widget.add_error(0, "Invalid group name")

        # Check if the group exists when creating a new group.
        else:
            self._additional_group_name_validation(group_name)

        self.validate_all_values()


class NewGroupDialog(_BaseGroupDialog):
    """Dialog for creating a new AOV group."""

    new_aov_group_signal = QtCore.Signal(AOVGroup)

    def __init__(self, parent=None):
        super(NewGroupDialog, self).__init__(parent)

        # Set default messages for new groups.
        self.status_widget.add_info(0, "Enter a group name")
        self.status_widget.add_info(1, "Choose a file")
        self.status_widget.add_info(2, "Select AOVs for group")

        self.priority.valueChanged.connect(self.validate_group_name)

        self.enable_creation(False)

        self.setWindowTitle("Create AOV Group")

    # -------------------------------------------------------------------------
    # NON-PUBLIC METHODS
    # -------------------------------------------------------------------------

    def _additional_group_name_validation(self, group_name):
        """Perform additional validation against a group name."""
        if group_name in manager.MANAGER.groups:
            group = manager.MANAGER.groups[group_name]

            priority = self.priority.value()

            if priority > group.priority:
                msg = "This definition will have priority for {}".format(
                    group_name,
                )

                self.status_widget.add_info(0, msg)

            else:
                msg = "Group {} already exists with priority {}".format(
                    group_name,
                    group.priority
                )

                self.status_widget.add_warning(0, msg)

        super(NewGroupDialog, self)._additional_group_name_validation(group_name)

    # -------------------------------------------------------------------------
    # METHODS
    # -------------------------------------------------------------------------

    def accept(self):
        """Accept the operation."""
        group_name = str(self.group_name.text())

        group = AOVGroup(group_name)
        group.path = os.path.expandvars(self.source_widget.get_path())

        self.build_group_from_ui(group)

        aov_file = manager.AOVFile(group.path)

        aov_file.add_group(group)

        aov_file.write_to_file()

        self.new_aov_group_signal.emit(group)

        return super(NewGroupDialog, self).accept()


class EditGroupDialog(_BaseGroupDialog):
    """Dialog for editing AOV groups."""

    group_updated_signal = QtCore.Signal(AOVGroup)

    def __init__(self, group, parent=None):
        super(EditGroupDialog, self).__init__(parent)

        self.group_name.setEnabled(False)
        self.source_widget.enable(False)

        # Add a Reset button.
        self.button_box.addButton(QtWidgets.QDialogButtonBox.Reset)

        reset_button = self.button_box.button(QtWidgets.QDialogButtonBox.Reset)
        reset_button.clicked.connect(self.reset)

        self.enable_creation(True)

        self._group = group

        self.setWindowTitle("Edit AOV Group")

        self.initialize_from_group()

    # -------------------------------------------------------------------------
    # PROPERTIES
    # -------------------------------------------------------------------------

    @property
    def group(self):
        """The group being edited."""
        return self._group

    # -------------------------------------------------------------------------
    # METHODS
    # -------------------------------------------------------------------------

    def accept(self):
        """Accept the operation."""
        # Want to edit the existing group so use it and clear out the
        # current AOVs.
        group = self._group
        group.clear()

        self.build_group_from_ui(group)

        aov_file = manager.AOVFile(group.path)
        aov_file.replaceGroup(group)
        aov_file.write_to_file()

        self.group_updated_signal.emit(group)

        return super(EditGroupDialog, self).accept()

    def initialize_from_group(self):
        """Initialize the UI values from the group."""
        self.group_name.setText(self.group.name)
        self.source_widget.chooser.init_from_source(self.group.source)

        if self.group.comment:
            self.comment.setText(self.group.comment)

        if self.group.priority != -1:
            self.priority.setValue(self.group.priority)

        self.set_selected_aovs(self.group.aovs)

    def reset(self):
        """Reset any changes made."""
        # Reset the dialog by just calling the initialize_from_group function
        # again.
        self.initialize_from_group()


# Info Dialogs

class AOVInfoDialog(_BaseHoudiniStyleDialog):
    """Dialog for displaying information about an AOV."""

    aov_updated_signal = QtCore.Signal(AOV)

    def __init__(self, aov, parent=None):
        super(AOVInfoDialog, self).__init__(parent)

        self._aov = aov

        self.setWindowTitle("View AOV Info")

        # Initialize UI

        layout = QtWidgets.QVBoxLayout()
        self.setLayout(layout)

        self.aov_chooser = hou.qt.ComboBox()#widgets.ComboBox()
        layout.addWidget(self.aov_chooser)

        # Start menu index.
        start_idx = -1

        # Populate the AOV chooser with all the existing AOVs.
        for idx, aov in enumerate(sorted(manager.MANAGER.aovs.values())):
            # If a channel is specified, put it into the display name.
            if aov.channel is not None:
                label = "{} ({})".format(
                    aov.variable,
                    aov.channel
                )

            else:
                label = aov.variable

            self.aov_chooser.addItem(
                utils.get_icon_for_vex_type(aov.vextype),
                label,
                aov
            )

            # The AOV matches our start AOV so set the start index.
            if aov == self.aov:
                start_idx = idx

        if start_idx != -1:
            self.aov_chooser.setCurrentIndex(start_idx)

        self.aov_chooser.currentIndexChanged.connect(self.aov_selection_changed)

        # ---------------------------------------------------------------------

        self.table = widgets.AOVInfoTableView(self.aov)
        layout.addWidget(self.table)

        # ---------------------------------------------------------------------

        self.button_box = QtWidgets.QDialogButtonBox(
            QtWidgets.QDialogButtonBox.Ok
        )
        layout.addWidget(self.button_box)

        self.button_box.accepted.connect(self.accept)

        edit_button = QtWidgets.QPushButton(
            hou.qt.createIcon("BUTTONS_edit"),
            "Edit"
        )

        edit_button.setToolTip("Edit this AOV.")

        self.button_box.addButton(edit_button, QtWidgets.QDialogButtonBox.ResetRole)
        edit_button.clicked.connect(self.edit)

        # ---------------------------------------------------------------------

        delete_button = QtWidgets.QPushButton(
            hou.qt.createIcon("COMMON_delete"),
            "Delete"
        )

        self.button_box.addButton(delete_button, QtWidgets.QDialogButtonBox.ResetRole)

        delete_button.setToolTip("Delete this AOV.")
        delete_button.clicked.connect(self.delete)

        # ---------------------------------------------------------------------

        self.table.resizeColumnToContents(0)
        self.setMinimumSize(self.table.size())

    # -------------------------------------------------------------------------
    # PROPERTIES
    # -------------------------------------------------------------------------

    @property
    def aov(self):
        """The currently displayed AOV."""
        return self._aov

    @aov.setter
    def aov(self, aov):
        self._aov = aov

    # -------------------------------------------------------------------------
    # METHODS
    # -------------------------------------------------------------------------

    def aov_selection_changed(self, index):
        """Update the dialog to display the selected AOV."""
        # Update the current AOV to the now selected one.
        self.aov = self.aov_chooser.itemData(index)

        # Update the table data.
        model = self.table.model()
        model.beginResetModel()
        model.init_data_from_aov(self.aov)
        model.endResetModel()

        self.table.resizeColumnToContents(0)

    def delete(self):
        """Delete the currently selected AOV."""
        self.accept()

        choice = hou.ui.displayMessage(
            "Are you sure you want to delete {}?".format(self.aov.variable),
            buttons=("Cancel", "OK"),
            severity=hou.severityType.Warning,
            close_choice=0,
            help="This action cannot be undone.",
            title="Confirm AOV Deletion"
        )

        if choice == 1:
            aov_file = manager.AOVFile(self.aov.path)
            aov_file.remove_aov(self.aov)
            aov_file.write_to_file()

            manager.MANAGER.remove_aov(self.aov)

    def edit(self):
        """Launch the Edit dialog for the currently selected AOV."""
        # Accept the dialog so it closes.
        self.accept()

        parent = hou.qt.mainWindow()

        self.dialog = EditAOVDialog(self.aov, parent)

        self.dialog.aov_updated_signal.connect(self.emit_aov_updated)

        self.dialog.show()

    def emit_aov_updated(self, aov):
        """Emit a signal that the supplied AOV has been updated."""
        self.aov_updated_signal.emit(aov)


class AOVGroupInfoDialog(_BaseHoudiniStyleDialog):
    """Dialog for displaying information about an AOVGroup."""

    group_updated_signal = QtCore.Signal(AOVGroup)

    def __init__(self, group, parent=None):
        super(AOVGroupInfoDialog, self).__init__(parent)

        self._group = group

        self.setWindowTitle("View AOV Group Info")

        # Initialize UI

        layout = QtWidgets.QVBoxLayout()
        self.setLayout(layout)

        # ---------------------------------------------------------------------

        self.group_chooser = hou.qt.ComboBox()#widgets.ComboBox()
        layout.addWidget(self.group_chooser)

        # Start menu index.
        start_idx = -1

        # Populate the group chooser with all the existing groups.
        for idx, group in enumerate(sorted(manager.MANAGER.groups.values())):
            label = group.name

            self.group_chooser.addItem(
                utils.get_icon_for_group(group),
                label,
                group
            )

            # The group matches our start group so set the start index.
            if group == self.group:
                start_idx = idx

        if start_idx != -1:
            self.group_chooser.setCurrentIndex(start_idx)

        self.group_chooser.currentIndexChanged.connect(self.group_selection_changed)

        # ---------------------------------------------------------------------

        self.table = widgets.AOVGroupInfoTableWidget(self.group)
        layout.addWidget(self.table)

        # ---------------------------------------------------------------------

        self.members = widgets.GroupMemberListWidget(self.group)
        layout.addWidget(self.members)

        # ---------------------------------------------------------------------

        self.button_box = QtWidgets.QDialogButtonBox(
            QtWidgets.QDialogButtonBox.Ok
        )
        layout.addWidget(self.button_box)

        self.button_box.accepted.connect(self.accept)

        # Button to launch the Edit dialog on the current group.
        self.edit_button = QtWidgets.QPushButton(
            hou.qt.createIcon("BUTTONS_edit"),
            "Edit"
        )

        self.edit_button.setToolTip("Edit this group.")

        # Use HelpRole to force the button to the left size of the dialog.
        self.button_box.addButton(self.edit_button, QtWidgets.QDialogButtonBox.HelpRole)
        self.edit_button.clicked.connect(self.edit)

        # ---------------------------------------------------------------------

        self.delete_button = QtWidgets.QPushButton(
            hou.qt.createIcon("COMMON_delete"),
            "Delete"
        )

        self.button_box.addButton(self.delete_button, QtWidgets.QDialogButtonBox.HelpRole)

        self.delete_button.setToolTip("Delete this group.")
        self.delete_button.clicked.connect(self.delete)

        # ---------------------------------------------------------------------

        self.table.resizeColumnToContents(0)
        self.setMinimumSize(self.table.size())

        # ---------------------------------------------------------------------

        self.enable_edit(group)

    # -------------------------------------------------------------------------
    # PROPERTIES
    # -------------------------------------------------------------------------

    @property
    def group(self):
        """The currently displayed group."""
        return self._group

    @group.setter
    def group(self, group):
        self._group = group

    # -------------------------------------------------------------------------
    # METHODS
    # -------------------------------------------------------------------------

    def delete(self):
        """Delete the currently selected AOV."""
        self.accept()

        choice = hou.ui.displayMessage(
            "Are you sure you want to delete {}?".format(self.group.name),
            buttons=("Cancel", "OK"),
            severity=hou.severityType.Warning,
            close_choice=0,
            help="This action cannot be undone.",
            title="Confirm Group Deletion"
        )

        if choice == 1:
            aov_file = manager.AOVFile(self.group.path)
            aov_file.remove_group(self.group)
            aov_file.write_to_file()

            manager.MANAGER.remove_group(self.group)

    def edit(self):
        """Launch the Edit dialog for the currently selected group."""
        # Accept the dialog so it closes.
        self.accept()

        parent = hou.qt.mainWindow()

        self.dialog = EditGroupDialog(
            self.group,
            parent
        )

        self.dialog.group_updated_signal.connect(self.emit_group_updated)

        self.dialog.show()

    def emit_group_updated(self, group):
        """Emit a signal that the supplied group has been updated."""
        self.group_updated_signal.emit(group)

    def enable_edit(self, group):
        """Enable or disable the edit and delete buttons based on the group."""
        if isinstance(group, IntrinsicAOVGroup):
            self.delete_button.setDisabled(True)
            self.edit_button.setDisabled(True)

        else:
            self.delete_button.setDisabled(False)
            self.edit_button.setDisabled(False)

    def group_selection_changed(self, index):
        """Update the dialog to display the selected group."""
        # Update the current group to the now selected one.
        self.group = self.group_chooser.itemData(index)

        # Update the group information table.
        table_model = self.table.model()
        table_model.beginResetModel()
        table_model.init_data_from_group(self.group)
        table_model.endResetModel()

        # Update the group member data.
        member_model = self.members.model().sourceModel()
        member_model.beginResetModel()
        member_model.init_data_from_group(self.group)
        member_model.endResetModel()

        self.table.resizeColumnToContents(0)

        # Enable/disable editing features.
        self.enable_edit(self.group)


# =============================================================================
# FUNCTIONS
# =============================================================================

def create_new_aov(aov=None):
    """Display the Create AOV dialog."""
    parent = hou.qt.mainWindow()

    dialog = NewAOVDialog(parent)

    if aov is not None:
        dialog.initialize_from_aov(aov)

    dialog.new_aov_signal.connect(
        manager.MANAGER.add_aov
    )

    dialog.show()


def create_new_group(aovs=()):
    """Display the Create AOV Group dialog."""
    parent = hou.qt.mainWindow()

    new_group_dialog = NewGroupDialog(parent)

    if aovs:
        new_group_dialog.set_selected_aovs(aovs)

    new_group_dialog.new_aov_group_signal.connect(
        manager.MANAGER.add_group
    )

    new_group_dialog.show()<|MERGE_RESOLUTION|>--- conflicted
+++ resolved
@@ -726,13 +726,6 @@
         # ---------------------------------------------------------------------
 
         grid_layout.addWidget(QtWidgets.QLabel("Source"), 2, 0)
-<<<<<<< HEAD
-
-        self.source_widget = widgets.SourceChooserWidget()
-        grid_layout.addWidget(self.source_widget, 2, 1)
-
-=======
->>>>>>> 36eb2012
 
         self.source_widget = widgets.SourceChooserWidget()
         grid_layout.addWidget(self.source_widget, 2, 1)
